--- conflicted
+++ resolved
@@ -64,14 +64,8 @@
 
   // called at runtime to initialize the custom edge.
   @Override
-<<<<<<< HEAD
-  public void initialize(EdgeManagerContext context) {
-    this.context = context;
-    byte[] payload = context.getUserPayload();
-=======
   public void initialize() {
     ByteBuffer payload = context.getUserPayload().getPayload();
->>>>>>> 9aafaf0e
     LOG.info("Initializing the edge, payload: " + payload);
     if (payload == null) {
       throw new RuntimeException("Invalid payload");
@@ -92,20 +86,6 @@
   @Override
   public void routeDataMovementEventToDestination(DataMovementEvent event,
       int sourceTaskIndex, int sourceOutputIndex, Map<Integer, List<Integer>> mapDestTaskIndices) {
-<<<<<<< HEAD
-    int srcIndex = event.getSourceIndex();
-    List<Integer> destTaskIndices = new ArrayList<Integer>();
-    destTaskIndices.addAll(conf.getRoutingTable().get(srcIndex));
-    mapDestTaskIndices.put(new Integer(sourceTaskIndex), destTaskIndices);
-  }
-
-  @Override
-  public void routeInputSourceTaskFailedEventToDestination(int sourceTaskIndex, 
-      Map<Integer, List<Integer>> mapDestTaskIndices) {
-    List<Integer> destTaskIndices = new ArrayList<Integer>();
-    addAllDestinationTaskIndices(context.getDestinationVertexNumTasks(), destTaskIndices);
-    mapDestTaskIndices.put(new Integer(sourceTaskIndex), destTaskIndices);
-=======
     List<Integer> outputIndices = Collections.singletonList(sourceTaskIndex);
     for (Integer destIndex : conf.getRoutingTable().get(sourceOutputIndex)) {
       mapDestTaskIndices.put(destIndex, outputIndices);
@@ -119,7 +99,6 @@
     for (int i = 0; i < context.getDestinationVertexNumTasks(); i++) {
       mapDestTaskIndices.put(i, outputIndices);
     }
->>>>>>> 9aafaf0e
   }
 
   @Override
