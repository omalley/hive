/**
 * Licensed to the Apache Software Foundation (ASF) under one
 * or more contributor license agreements.  See the NOTICE file
 * distributed with this work for additional information
 * regarding copyright ownership.  The ASF licenses this file
 * to you under the Apache License, Version 2.0 (the
 * "License"); you may not use this file except in compliance
 * with the License.  You may obtain a copy of the License at
 *
 *     http://www.apache.org/licenses/LICENSE-2.0
 *
 * Unless required by applicable law or agreed to in writing, software
 * distributed under the License is distributed on an "AS IS" BASIS,
 * WITHOUT WARRANTIES OR CONDITIONS OF ANY KIND, either express or implied.
 * See the License for the specific language governing permissions and
 * limitations under the License.
 */

package org.apache.hadoop.hive.ql.parse.spark;

import java.util.List;
import java.util.Set;
import java.util.Stack;

import org.apache.hadoop.hive.ql.io.parquet.MapredParquetInputFormat;
import org.slf4j.Logger;
import org.slf4j.LoggerFactory;
import org.apache.hadoop.hive.conf.HiveConf;
import org.apache.hadoop.hive.ql.exec.TableScanOperator;
import org.apache.hadoop.hive.ql.exec.Task;
import org.apache.hadoop.hive.ql.exec.TaskFactory;
import org.apache.hadoop.hive.ql.exec.Utilities;
import org.apache.hadoop.hive.ql.io.orc.OrcInputFormat;
import org.apache.hadoop.hive.ql.lib.Node;
import org.apache.hadoop.hive.ql.lib.NodeProcessor;
import org.apache.hadoop.hive.ql.lib.NodeProcessorCtx;
import org.apache.hadoop.hive.ql.metadata.Partition;
import org.apache.hadoop.hive.ql.metadata.Table;
import org.apache.hadoop.hive.ql.optimizer.GenMapRedUtils;
import org.apache.hadoop.hive.ql.parse.ParseContext;
import org.apache.hadoop.hive.ql.parse.PrunedPartitionList;
import org.apache.hadoop.hive.ql.parse.SemanticException;
import org.apache.hadoop.hive.ql.plan.MapWork;
import org.apache.hadoop.hive.ql.plan.SparkWork;
import org.apache.hadoop.hive.ql.plan.StatsNoJobWork;
import org.apache.hadoop.hive.ql.plan.StatsWork;
import org.apache.hadoop.mapred.InputFormat;

import com.google.common.base.Preconditions;

/**
 * ProcessAnalyzeTable sets up work for the several variants of analyze table
 * (normal, no scan) The plan at this point will be a single
 * table scan operator.
 *
 * Cloned from Tez ProcessAnalyzeTable.
 */
public class SparkProcessAnalyzeTable implements NodeProcessor {
  private static final Logger LOGGER = LoggerFactory.getLogger(SparkProcessAnalyzeTable.class.getName());

  // shared plan utils for spark
  private GenSparkUtils utils = null;

  /**
   * Injecting the utils in the constructor facilitates testing.
   */
  public SparkProcessAnalyzeTable(GenSparkUtils utils) {
    this.utils = utils;
  }

  @SuppressWarnings("unchecked")
  @Override
  public Object process(Node nd, Stack<Node> stack,
      NodeProcessorCtx procContext, Object... nodeOutputs) throws SemanticException {
    GenSparkProcContext context = (GenSparkProcContext) procContext;

    TableScanOperator tableScan = (TableScanOperator) nd;

    ParseContext parseContext = context.parseContext;

    @SuppressWarnings("rawtypes")
    Class<? extends InputFormat> inputFormat = tableScan.getConf().getTableMetadata()
        .getInputFormatClass();

    if (parseContext.getQueryProperties().isAnalyzeCommand()) {
      Preconditions.checkArgument(tableScan.getChildOperators() == null
        || tableScan.getChildOperators().size() == 0,
        "AssertionError: expected tableScan.getChildOperators() to be null, "
        + "or tableScan.getChildOperators().size() to be 0");

      String alias = null;
      for (String a: parseContext.getTopOps().keySet()) {
        if (tableScan == parseContext.getTopOps().get(a)) {
          alias = a;
        }
      }
      Preconditions.checkArgument(alias != null, "AssertionError: expected alias to be not null");

      SparkWork sparkWork = context.currentTask.getWork();
      if (OrcInputFormat.class.isAssignableFrom(inputFormat) ||
          MapredParquetInputFormat.class.isAssignableFrom(inputFormat)) {
        // For ORC & Parquet, all the following statements are the same
        // ANALYZE TABLE T [PARTITION (...)] COMPUTE STATISTICS
        // ANALYZE TABLE T [PARTITION (...)] COMPUTE STATISTICS noscan;
        // There will not be any Spark job above this task
        StatsNoJobWork snjWork = new StatsNoJobWork(tableScan.getConf().getTableMetadata().getTableSpec());
        snjWork.setStatsReliable(parseContext.getConf().getBoolVar(
            HiveConf.ConfVars.HIVE_STATS_RELIABLE));
        // If partition is specified, get pruned partition list
        Set<Partition> confirmedParts = GenMapRedUtils.getConfirmedPartitionsForScan(tableScan);
        if (confirmedParts.size() > 0) {
          Table source = tableScan.getConf().getTableMetadata();
          List<String> partCols = GenMapRedUtils.getPartitionColumns(tableScan);
          PrunedPartitionList partList = new PrunedPartitionList(source, confirmedParts, partCols,
              false);
          snjWork.setPrunedPartitionList(partList);
        }
        Task<StatsNoJobWork> snjTask = TaskFactory.get(snjWork, parseContext.getConf());
        snjTask.setParentTasks(null);
        context.rootTasks.remove(context.currentTask);
        context.rootTasks.add(snjTask);
        return true;
      } else {

        // ANALYZE TABLE T [PARTITION (...)] COMPUTE STATISTICS;
        // The plan consists of a simple SparkTask followed by a StatsTask.
        // The Spark task is just a simple TableScanOperator

        StatsWork statsWork = new StatsWork(tableScan.getConf().getTableMetadata().getTableSpec());
        statsWork.setAggKey(tableScan.getConf().getStatsAggPrefix());
        statsWork.setStatsTmpDir(tableScan.getConf().getTmpStatsDir());
        statsWork.setSourceTask(context.currentTask);
        statsWork.setStatsReliable(parseContext.getConf().getBoolVar(HiveConf.ConfVars.HIVE_STATS_RELIABLE));
        Task<StatsWork> statsTask = TaskFactory.get(statsWork, parseContext.getConf());
        context.currentTask.addDependentTask(statsTask);

        // ANALYZE TABLE T [PARTITION (...)] COMPUTE STATISTICS noscan;
        // The plan consists of a StatsTask only.
        if (parseContext.getQueryProperties().isNoScanAnalyzeCommand()) {
          statsTask.setParentTasks(null);
          statsWork.setNoScanAnalyzeCommand(true);
          context.rootTasks.remove(context.currentTask);
          context.rootTasks.add(statsTask);
        }

        // NOTE: here we should use the new partition predicate pushdown API to get a list of pruned list,
        // and pass it to setTaskPlan as the last parameter
        Set<Partition> confirmedPartns = GenMapRedUtils.getConfirmedPartitionsForScan(tableScan);
        PrunedPartitionList partitions = null;
        if (confirmedPartns.size() > 0) {
          Table source = tableScan.getConf().getTableMetadata();
          List<String> partCols = GenMapRedUtils.getPartitionColumns(tableScan);
          partitions = new PrunedPartitionList(source, confirmedPartns, partCols, false);
        }

        MapWork w = utils.createMapWork(context, tableScan, sparkWork, partitions);
        w.setGatheringStats(true);
        return true;
      }
    }

    return null;
  }

<<<<<<< HEAD
  /**
   * handle partial scan command.
   *
   * It is composed of PartialScanTask followed by StatsTask.
   */
  private void handlePartialScanCommand(TableScanOperator tableScan, ParseContext parseContext,
      StatsWork statsWork, GenSparkProcContext context, Task<StatsWork> statsTask)
              throws SemanticException {
    String aggregationKey = tableScan.getConf().getStatsAggPrefix();
    StringBuilder aggregationKeyBuffer = new StringBuilder(aggregationKey);
    List<Path> inputPaths = GenMapRedUtils.getInputPathsForPartialScan(tableScan, aggregationKeyBuffer);
    aggregationKey = aggregationKeyBuffer.toString();

    // scan work
    PartialScanWork scanWork = new PartialScanWork(inputPaths,
        Utilities.getTableDesc(tableScan.getConf().getTableMetadata()));
    scanWork.setMapperCannotSpanPartns(true);
    scanWork.setAggKey(aggregationKey);
    scanWork.setStatsTmpDir(tableScan.getConf().getTmpStatsDir(), parseContext.getConf());

    // stats work
    statsWork.setPartialScanAnalyzeCommand(true);

    // partial scan task
    DriverContext driverCxt = new DriverContext();

    @SuppressWarnings("unchecked")
    Task<PartialScanWork> partialScanTask = TaskFactory.get(scanWork, parseContext.getConf());
    partialScanTask.initialize(parseContext.getQueryState(), null, driverCxt,
        tableScan.getCompilationOpContext());
    partialScanTask.setWork(scanWork);
    statsWork.setSourceTask(partialScanTask);

    // task dependency
    context.rootTasks.remove(context.currentTask);
    context.rootTasks.add(partialScanTask);
    partialScanTask.addDependentTask(statsTask);
  }

=======
>>>>>>> c2545574
}<|MERGE_RESOLUTION|>--- conflicted
+++ resolved
@@ -161,47 +161,4 @@
 
     return null;
   }
-
-<<<<<<< HEAD
-  /**
-   * handle partial scan command.
-   *
-   * It is composed of PartialScanTask followed by StatsTask.
-   */
-  private void handlePartialScanCommand(TableScanOperator tableScan, ParseContext parseContext,
-      StatsWork statsWork, GenSparkProcContext context, Task<StatsWork> statsTask)
-              throws SemanticException {
-    String aggregationKey = tableScan.getConf().getStatsAggPrefix();
-    StringBuilder aggregationKeyBuffer = new StringBuilder(aggregationKey);
-    List<Path> inputPaths = GenMapRedUtils.getInputPathsForPartialScan(tableScan, aggregationKeyBuffer);
-    aggregationKey = aggregationKeyBuffer.toString();
-
-    // scan work
-    PartialScanWork scanWork = new PartialScanWork(inputPaths,
-        Utilities.getTableDesc(tableScan.getConf().getTableMetadata()));
-    scanWork.setMapperCannotSpanPartns(true);
-    scanWork.setAggKey(aggregationKey);
-    scanWork.setStatsTmpDir(tableScan.getConf().getTmpStatsDir(), parseContext.getConf());
-
-    // stats work
-    statsWork.setPartialScanAnalyzeCommand(true);
-
-    // partial scan task
-    DriverContext driverCxt = new DriverContext();
-
-    @SuppressWarnings("unchecked")
-    Task<PartialScanWork> partialScanTask = TaskFactory.get(scanWork, parseContext.getConf());
-    partialScanTask.initialize(parseContext.getQueryState(), null, driverCxt,
-        tableScan.getCompilationOpContext());
-    partialScanTask.setWork(scanWork);
-    statsWork.setSourceTask(partialScanTask);
-
-    // task dependency
-    context.rootTasks.remove(context.currentTask);
-    context.rootTasks.add(partialScanTask);
-    partialScanTask.addDependentTask(statsTask);
-  }
-
-=======
->>>>>>> c2545574
 }