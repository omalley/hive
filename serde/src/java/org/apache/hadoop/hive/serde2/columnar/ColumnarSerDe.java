--- conflicted
+++ resolved
@@ -79,11 +79,7 @@
    * @see SerDe#initialize(Configuration, Properties)
    */
   @Override
-<<<<<<< HEAD
-  public void initialize(Configuration job, Properties tbl) throws SerDeException {
-=======
   public void initialize(Configuration conf, Properties tbl) throws SerDeException {
->>>>>>> eaabbaa7
 
     serdeParams = LazySimpleSerDe.initSerdeParams(conf, tbl, getClass().getName());
 
